/***
  This file is part of systemd.

  Copyright 2014 Lennart Poettering

  systemd is free software; you can redistribute it and/or modify it
  under the terms of the GNU Lesser General Public License as published by
  the Free Software Foundation; either version 2.1 of the License, or
  (at your option) any later version.

  systemd is distributed in the hope that it will be useful, but
  WITHOUT ANY WARRANTY; without even the implied warranty of
  MERCHANTABILITY or FITNESS FOR A PARTICULAR PURPOSE. See the GNU
  Lesser General Public License for more details.

  You should have received a copy of the GNU Lesser General Public License
  along with systemd; If not, see <http://www.gnu.org/licenses/>.
***/

#include <dlfcn.h>
#include <errno.h>
#include <netdb.h>
#include <nss.h>
#include <stdlib.h>
#include <string.h>

#include "sd-bus.h"

#include "bus-common-errors.h"
#include "in-addr-util.h"
#include "macro.h"
#include "nss-util.h"
#include "string-util.h"
#include "util.h"
#include "signal-util.h"

NSS_GETHOSTBYNAME_PROTOTYPES(resolve);
NSS_GETHOSTBYADDR_PROTOTYPES(resolve);

#define DNS_CALL_TIMEOUT_USEC (45*USEC_PER_SEC)

typedef void (*voidfunc_t)(void);

static voidfunc_t find_fallback(const char *module, const char *symbol) {
        void *dl;

        /* Try to find a fallback NSS module symbol */

        dl = dlopen(module, RTLD_LAZY|RTLD_NODELETE);
        if (!dl)
                return NULL;

        return dlsym(dl, symbol);
}

static bool bus_error_shall_fallback(sd_bus_error *e) {
        return sd_bus_error_has_name(e, SD_BUS_ERROR_SERVICE_UNKNOWN) ||
               sd_bus_error_has_name(e, SD_BUS_ERROR_NAME_HAS_NO_OWNER) ||
               sd_bus_error_has_name(e, SD_BUS_ERROR_NO_REPLY) ||
               sd_bus_error_has_name(e, SD_BUS_ERROR_ACCESS_DENIED);
}

static int count_addresses(sd_bus_message *m, int af, const char **canonical) {
        int c = 0, r;

        assert(m);
        assert(canonical);

        r = sd_bus_message_enter_container(m, 'a', "(iiay)");
        if (r < 0)
                return r;

        while ((r = sd_bus_message_enter_container(m, 'r', "iiay")) > 0) {
                int family, ifindex;

                assert_cc(sizeof(int32_t) == sizeof(int));

                r = sd_bus_message_read(m, "ii", &ifindex, &family);
                if (r < 0)
                        return r;

                r = sd_bus_message_skip(m, "ay");
                if (r < 0)
                        return r;

                r = sd_bus_message_exit_container(m);
                if (r < 0)
                        return r;

                if (af != AF_UNSPEC && family != af)
                        continue;

                c++;
        }
        if (r < 0)
                return r;

        r = sd_bus_message_exit_container(m);
        if (r < 0)
                return r;

        r = sd_bus_message_read(m, "s", canonical);
        if (r < 0)
                return r;

        r = sd_bus_message_rewind(m, true);
        if (r < 0)
                return r;

        return c;
}

enum nss_status _nss_resolve_gethostbyname4_r(
                const char *name,
                struct gaih_addrtuple **pat,
                char *buffer, size_t buflen,
                int *errnop, int *h_errnop,
                int32_t *ttlp) {

        _cleanup_(sd_bus_message_unrefp) sd_bus_message *req = NULL, *reply = NULL;
        _cleanup_(sd_bus_error_free) sd_bus_error error = SD_BUS_ERROR_NULL;
        struct gaih_addrtuple *r_tuple, *r_tuple_first = NULL;
        _cleanup_(sd_bus_flush_close_unrefp) sd_bus *bus = NULL;
        enum nss_status ret = NSS_STATUS_UNAVAIL;
        const char *canonical = NULL;
        size_t l, ms, idx;
        char *r_name;
        int c, r, i = 0;

        BLOCK_SIGNALS(NSS_SIGNALS_BLOCK);

        assert(name);
        assert(pat);
        assert(buffer);
        assert(errnop);
        assert(h_errnop);

        r = sd_bus_open_system(&bus);
        if (r < 0)
                goto fallback;

        r = sd_bus_message_new_method_call(
                        bus,
                        &req,
                        "org.freedesktop.resolve1",
                        "/org/freedesktop/resolve1",
                        "org.freedesktop.resolve1.Manager",
                        "ResolveHostname");
        if (r < 0)
                goto fail;

        r = sd_bus_message_set_auto_start(req, false);
        if (r < 0)
                goto fail;

        r = sd_bus_message_append(req, "isit", 0, name, AF_UNSPEC, (uint64_t) 0);
        if (r < 0)
                goto fail;

        r = sd_bus_call(bus, req, DNS_CALL_TIMEOUT_USEC, &error, &reply);
        if (r < 0) {
                if (sd_bus_error_has_name(&error, _BUS_ERROR_DNS "NXDOMAIN")) {
                        *errnop = ESRCH;
                        *h_errnop = HOST_NOT_FOUND;
                        return NSS_STATUS_NOTFOUND;
                }

                if (bus_error_shall_fallback(&error))
                        goto fallback;

                /* Treat all other error conditions as NOTFOUND, and fail. This includes DNSSEC errors and
                   suchlike. (We don't use UNAVAIL in this case so that the nsswitch.conf configuration can distuingish
                   such executed but negative replies from complete failure to talk to resolved. */
                ret = NSS_STATUS_NOTFOUND;
                goto fail;
        }

        c = count_addresses(reply, AF_UNSPEC, &canonical);
        if (c < 0) {
                r = c;
                goto fail;
        }
        if (c == 0) {
                *errnop = ESRCH;
                *h_errnop = HOST_NOT_FOUND;
                return NSS_STATUS_NOTFOUND;
        }

        if (isempty(canonical))
                canonical = name;

        l = strlen(canonical);
        ms = ALIGN(l+1) + ALIGN(sizeof(struct gaih_addrtuple)) * c;
        if (buflen < ms) {
                *errnop = ENOMEM;
                *h_errnop = TRY_AGAIN;
                return NSS_STATUS_TRYAGAIN;
        }

        /* First, append name */
        r_name = buffer;
        memcpy(r_name, canonical, l+1);
        idx = ALIGN(l+1);

        /* Second, append addresses */
        r_tuple_first = (struct gaih_addrtuple*) (buffer + idx);

        r = sd_bus_message_enter_container(reply, 'a', "(iiay)");
        if (r < 0)
                goto fail;

        while ((r = sd_bus_message_enter_container(reply, 'r', "iiay")) > 0) {
                int family, ifindex;
                const void *a;
                size_t sz;

                assert_cc(sizeof(int32_t) == sizeof(int));

                r = sd_bus_message_read(reply, "ii", &ifindex, &family);
                if (r < 0)
                        goto fail;

                if (ifindex < 0) {
                        r = -EINVAL;
                        goto fail;
                }

                r = sd_bus_message_read_array(reply, 'y', &a, &sz);
                if (r < 0)
                        goto fail;

                r = sd_bus_message_exit_container(reply);
                if (r < 0)
                        goto fail;

                if (!IN_SET(family, AF_INET, AF_INET6))
                        continue;

                if (sz != FAMILY_ADDRESS_SIZE(family)) {
                        r = -EINVAL;
                        goto fail;
                }

                r_tuple = (struct gaih_addrtuple*) (buffer + idx);
                r_tuple->next = i == c-1 ? NULL : (struct gaih_addrtuple*) ((char*) r_tuple + ALIGN(sizeof(struct gaih_addrtuple)));
                r_tuple->name = r_name;
                r_tuple->family = family;
                r_tuple->scopeid = ifindex;
                memcpy(r_tuple->addr, a, sz);

                idx += ALIGN(sizeof(struct gaih_addrtuple));
                i++;
        }
        if (r < 0)
                goto fail;

        assert(i == c);
        assert(idx == ms);

        if (*pat)
                **pat = *r_tuple_first;
        else
                *pat = r_tuple_first;

        if (ttlp)
                *ttlp = 0;

        /* Explicitly reset all error variables */
        *errnop = 0;
        *h_errnop = NETDB_SUCCESS;
        h_errno = 0;

        return NSS_STATUS_SUCCESS;

fallback:
        {
                _nss_gethostbyname4_r_t fallback;

                fallback = (_nss_gethostbyname4_r_t)
                        find_fallback("libnss_dns.so.2", "_nss_dns_gethostbyname4_r");

                if (fallback)
                        return fallback(name, pat, buffer, buflen, errnop, h_errnop, ttlp);
        }

fail:
        /* When we arrive here, resolved runs and has answered (fallback to
         * "dns" is handled earlier). So we have a definitive "no" answer and
         * should not fall back to subsequent NSS modules via "UNAVAIL". */
        *errnop = -r;
        *h_errnop = NO_RECOVERY;
<<<<<<< HEAD
        return NSS_STATUS_NOTFOUND;
=======
        return ret;
>>>>>>> c928914d
}

enum nss_status _nss_resolve_gethostbyname3_r(
                const char *name,
                int af,
                struct hostent *result,
                char *buffer, size_t buflen,
                int *errnop, int *h_errnop,
                int32_t *ttlp,
                char **canonp) {

        _cleanup_(sd_bus_message_unrefp) sd_bus_message *req = NULL, *reply = NULL;
        _cleanup_(sd_bus_error_free) sd_bus_error error = SD_BUS_ERROR_NULL;
        char *r_name, *r_aliases, *r_addr, *r_addr_list;
        _cleanup_(sd_bus_flush_close_unrefp) sd_bus *bus = NULL;
        enum nss_status ret = NSS_STATUS_UNAVAIL;
        size_t l, idx, ms, alen;
        const char *canonical;
        int c, r, i = 0;

        BLOCK_SIGNALS(NSS_SIGNALS_BLOCK);

        assert(name);
        assert(result);
        assert(buffer);
        assert(errnop);
        assert(h_errnop);

        if (af == AF_UNSPEC)
                af = AF_INET;

        if (af != AF_INET && af != AF_INET6) {
                r = -EAFNOSUPPORT;
                goto fail;
        }

        r = sd_bus_open_system(&bus);
        if (r < 0)
                goto fallback;

        r = sd_bus_message_new_method_call(
                        bus,
                        &req,
                        "org.freedesktop.resolve1",
                        "/org/freedesktop/resolve1",
                        "org.freedesktop.resolve1.Manager",
                        "ResolveHostname");
        if (r < 0)
                goto fail;

        r = sd_bus_message_set_auto_start(req, false);
        if (r < 0)
                goto fail;

        r = sd_bus_message_append(req, "isit", 0, name, af, (uint64_t) 0);
        if (r < 0)
                goto fail;

        r = sd_bus_call(bus, req, DNS_CALL_TIMEOUT_USEC, &error, &reply);
        if (r < 0) {
                if (sd_bus_error_has_name(&error, _BUS_ERROR_DNS "NXDOMAIN")) {
                        *errnop = ESRCH;
                        *h_errnop = HOST_NOT_FOUND;
                        return NSS_STATUS_NOTFOUND;
                }

                if (bus_error_shall_fallback(&error))
                        goto fallback;

                ret = NSS_STATUS_NOTFOUND;
                goto fail;
        }

        c = count_addresses(reply, af, &canonical);
        if (c < 0) {
                r = c;
                goto fail;
        }
        if (c == 0) {
                *errnop = ESRCH;
                *h_errnop = HOST_NOT_FOUND;
                return NSS_STATUS_NOTFOUND;
        }

        if (isempty(canonical))
                canonical = name;

        alen = FAMILY_ADDRESS_SIZE(af);
        l = strlen(canonical);

        ms = ALIGN(l+1) + c * ALIGN(alen) + (c+2) * sizeof(char*);

        if (buflen < ms) {
                *errnop = ENOMEM;
                *h_errnop = TRY_AGAIN;
                return NSS_STATUS_TRYAGAIN;
        }

        /* First, append name */
        r_name = buffer;
        memcpy(r_name, canonical, l+1);
        idx = ALIGN(l+1);

        /* Second, create empty aliases array */
        r_aliases = buffer + idx;
        ((char**) r_aliases)[0] = NULL;
        idx += sizeof(char*);

        /* Third, append addresses */
        r_addr = buffer + idx;

        r = sd_bus_message_enter_container(reply, 'a', "(iiay)");
        if (r < 0)
                goto fail;

        while ((r = sd_bus_message_enter_container(reply, 'r', "iiay")) > 0) {
                int ifindex, family;
                const void *a;
                size_t sz;

                r = sd_bus_message_read(reply, "ii", &ifindex, &family);
                if (r < 0)
                        goto fail;

                if (ifindex < 0) {
                        r = -EINVAL;
                        goto fail;
                }

                r = sd_bus_message_read_array(reply, 'y', &a, &sz);
                if (r < 0)
                        goto fail;

                r = sd_bus_message_exit_container(reply);
                if (r < 0)
                        goto fail;

                if (family != af)
                        continue;

                if (sz != alen) {
                        r = -EINVAL;
                        goto fail;
                }

                memcpy(r_addr + i*ALIGN(alen), a, alen);
                i++;
        }
        if (r < 0)
                goto fail;

        assert(i == c);
        idx += c * ALIGN(alen);

        /* Fourth, append address pointer array */
        r_addr_list = buffer + idx;
        for (i = 0; i < c; i++)
                ((char**) r_addr_list)[i] = r_addr + i*ALIGN(alen);

        ((char**) r_addr_list)[i] = NULL;
        idx += (c+1) * sizeof(char*);

        assert(idx == ms);

        result->h_name = r_name;
        result->h_aliases = (char**) r_aliases;
        result->h_addrtype = af;
        result->h_length = alen;
        result->h_addr_list = (char**) r_addr_list;

        /* Explicitly reset all error variables */
        *errnop = 0;
        *h_errnop = NETDB_SUCCESS;
        h_errno = 0;

        if (ttlp)
                *ttlp = 0;

        if (canonp)
                *canonp = r_name;

        return NSS_STATUS_SUCCESS;

fallback:
        {
                _nss_gethostbyname3_r_t fallback;

                fallback = (_nss_gethostbyname3_r_t)
                        find_fallback("libnss_dns.so.2", "_nss_dns_gethostbyname3_r");
                if (fallback)
                        return fallback(name, af, result, buffer, buflen, errnop, h_errnop, ttlp, canonp);
        }

fail:
        *errnop = -r;
        *h_errnop = NO_RECOVERY;
<<<<<<< HEAD
        return NSS_STATUS_NOTFOUND;
=======
        return ret;
>>>>>>> c928914d
}

enum nss_status _nss_resolve_gethostbyaddr2_r(
                const void* addr, socklen_t len,
                int af,
                struct hostent *result,
                char *buffer, size_t buflen,
                int *errnop, int *h_errnop,
                int32_t *ttlp) {

        _cleanup_(sd_bus_message_unrefp) sd_bus_message *req = NULL, *reply = NULL;
        _cleanup_(sd_bus_error_free) sd_bus_error error = SD_BUS_ERROR_NULL;
        char *r_name, *r_aliases, *r_addr, *r_addr_list;
        _cleanup_(sd_bus_flush_close_unrefp) sd_bus *bus = NULL;
        enum nss_status ret = NSS_STATUS_UNAVAIL;
        unsigned c = 0, i = 0;
        size_t ms = 0, idx;
        const char *n;
        int r, ifindex;

        BLOCK_SIGNALS(NSS_SIGNALS_BLOCK);

        assert(addr);
        assert(result);
        assert(buffer);
        assert(errnop);
        assert(h_errnop);

        if (!IN_SET(af, AF_INET, AF_INET6)) {
                *errnop = EAFNOSUPPORT;
                *h_errnop = NO_DATA;
                return NSS_STATUS_UNAVAIL;
        }

        if (len != FAMILY_ADDRESS_SIZE(af)) {
                *errnop = EINVAL;
                *h_errnop = NO_RECOVERY;
                return NSS_STATUS_UNAVAIL;
        }

        r = sd_bus_open_system(&bus);
        if (r < 0)
                goto fallback;

        r = sd_bus_message_new_method_call(
                        bus,
                        &req,
                        "org.freedesktop.resolve1",
                        "/org/freedesktop/resolve1",
                        "org.freedesktop.resolve1.Manager",
                        "ResolveAddress");
        if (r < 0)
                goto fail;

        r = sd_bus_message_set_auto_start(req, false);
        if (r < 0)
                goto fail;

        r = sd_bus_message_append(req, "ii", 0, af);
        if (r < 0)
                goto fail;

        r = sd_bus_message_append_array(req, 'y', addr, len);
        if (r < 0)
                goto fail;

        r = sd_bus_message_append(req, "t", (uint64_t) 0);
        if (r < 0)
                goto fail;

        r = sd_bus_call(bus, req, DNS_CALL_TIMEOUT_USEC, &error, &reply);
        if (r < 0) {
                if (sd_bus_error_has_name(&error, _BUS_ERROR_DNS "NXDOMAIN")) {
                        *errnop = ESRCH;
                        *h_errnop = HOST_NOT_FOUND;
                        return NSS_STATUS_NOTFOUND;
                }

                if (bus_error_shall_fallback(&error))
                        goto fallback;

<<<<<<< HEAD

=======
                ret = NSS_STATUS_NOTFOUND;
>>>>>>> c928914d
                goto fail;
        }

        r = sd_bus_message_enter_container(reply, 'a', "(is)");
        if (r < 0)
                goto fail;

        while ((r = sd_bus_message_read(reply, "(is)", &ifindex, &n)) > 0) {

                if (ifindex < 0) {
                        r = -EINVAL;
                        goto fail;
                }

                c++;
                ms += ALIGN(strlen(n) + 1);
        }
        if (r < 0)
                goto fail;

        r = sd_bus_message_rewind(reply, false);
        if (r < 0)
                return r;

        if (c <= 0) {
                *errnop = ESRCH;
                *h_errnop = HOST_NOT_FOUND;
                return NSS_STATUS_NOTFOUND;
        }

        ms += ALIGN(len) +              /* the address */
              2 * sizeof(char*) +       /* pointers to the address, plus trailing NULL */
              c * sizeof(char*);        /* pointers to aliases, plus trailing NULL */

        if (buflen < ms) {
                *errnop = ENOMEM;
                *h_errnop = TRY_AGAIN;
                return NSS_STATUS_TRYAGAIN;
        }

        /* First, place address */
        r_addr = buffer;
        memcpy(r_addr, addr, len);
        idx = ALIGN(len);

        /* Second, place address list */
        r_addr_list = buffer + idx;
        ((char**) r_addr_list)[0] = r_addr;
        ((char**) r_addr_list)[1] = NULL;
        idx += sizeof(char*) * 2;

        /* Third, reserve space for the aliases array */
        r_aliases = buffer + idx;
        idx += sizeof(char*) * c;

        /* Fourth, place aliases */
        i = 0;
        r_name = buffer + idx;
        while ((r = sd_bus_message_read(reply, "(is)", &ifindex, &n)) > 0) {
                char *p;
                size_t l;

                l = strlen(n);
                p = buffer + idx;
                memcpy(p, n, l+1);

                if (i > 0)
                        ((char**) r_aliases)[i-1] = p;
                i++;

                idx += ALIGN(l+1);
        }
        if (r < 0)
                goto fail;

        ((char**) r_aliases)[c-1] = NULL;
        assert(idx == ms);

        result->h_name = r_name;
        result->h_aliases = (char**) r_aliases;
        result->h_addrtype = af;
        result->h_length = len;
        result->h_addr_list = (char**) r_addr_list;

        if (ttlp)
                *ttlp = 0;

        /* Explicitly reset all error variables */
        *errnop = 0;
        *h_errnop = NETDB_SUCCESS;
        h_errno = 0;

        return NSS_STATUS_SUCCESS;

fallback:
        {
                _nss_gethostbyaddr2_r_t fallback;

                fallback = (_nss_gethostbyaddr2_r_t)
                        find_fallback("libnss_dns.so.2", "_nss_dns_gethostbyaddr2_r");

                if (fallback)
                        return fallback(addr, len, af, result, buffer, buflen, errnop, h_errnop, ttlp);
        }

fail:
        *errnop = -r;
        *h_errnop = NO_RECOVERY;
<<<<<<< HEAD
        return NSS_STATUS_NOTFOUND;
=======
        return ret;
>>>>>>> c928914d
}

NSS_GETHOSTBYNAME_FALLBACKS(resolve);
NSS_GETHOSTBYADDR_FALLBACKS(resolve);<|MERGE_RESOLUTION|>--- conflicted
+++ resolved
@@ -284,16 +284,9 @@
         }
 
 fail:
-        /* When we arrive here, resolved runs and has answered (fallback to
-         * "dns" is handled earlier). So we have a definitive "no" answer and
-         * should not fall back to subsequent NSS modules via "UNAVAIL". */
         *errnop = -r;
         *h_errnop = NO_RECOVERY;
-<<<<<<< HEAD
-        return NSS_STATUS_NOTFOUND;
-=======
         return ret;
->>>>>>> c928914d
 }
 
 enum nss_status _nss_resolve_gethostbyname3_r(
@@ -490,11 +483,7 @@
 fail:
         *errnop = -r;
         *h_errnop = NO_RECOVERY;
-<<<<<<< HEAD
-        return NSS_STATUS_NOTFOUND;
-=======
         return ret;
->>>>>>> c928914d
 }
 
 enum nss_status _nss_resolve_gethostbyaddr2_r(
@@ -576,11 +565,7 @@
                 if (bus_error_shall_fallback(&error))
                         goto fallback;
 
-<<<<<<< HEAD
-
-=======
                 ret = NSS_STATUS_NOTFOUND;
->>>>>>> c928914d
                 goto fail;
         }
 
@@ -689,11 +674,7 @@
 fail:
         *errnop = -r;
         *h_errnop = NO_RECOVERY;
-<<<<<<< HEAD
-        return NSS_STATUS_NOTFOUND;
-=======
         return ret;
->>>>>>> c928914d
 }
 
 NSS_GETHOSTBYNAME_FALLBACKS(resolve);
