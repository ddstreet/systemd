/*-*- Mode: C; c-basic-offset: 8; indent-tabs-mode: nil -*-*/

/***
  This file is part of systemd.

  Copyright 2010 Lennart Poettering

  systemd is free software; you can redistribute it and/or modify it
  under the terms of the GNU Lesser General Public License as published by
  the Free Software Foundation; either version 2.1 of the License, or
  (at your option) any later version.

  systemd is distributed in the hope that it will be useful, but
  WITHOUT ANY WARRANTY; without even the implied warranty of
  MERCHANTABILITY or FITNESS FOR A PARTICULAR PURPOSE. See the GNU
  Lesser General Public License for more details.

  You should have received a copy of the GNU Lesser General Public License
  along with systemd; If not, see <http://www.gnu.org/licenses/>.
***/

#include <stdio.h>
#include <stdbool.h>
#include <string.h>
#include <errno.h>
#include <unistd.h>

#include "util.h"
#include "fileio.h"

static bool arg_skip = false;
static bool arg_force = false;

static int parse_proc_cmdline_item(const char *key, const char *value) {

        if (streq(key, "quotacheck.mode") && value) {

                if (streq(value, "auto"))
                        arg_force = arg_skip = false;
                else if (streq(value, "force"))
                        arg_force = true;
                else if (streq(value, "skip"))
                        arg_skip = true;
                else
                        log_warning("Invalid quotacheck.mode= parameter '%s'. Ignoring.", value);
        }

#ifdef HAVE_SYSV_COMPAT
        else if (streq(key, "forcequotacheck") && !value) {
                log_warning("Please use 'quotacheck.mode=force' rather than 'forcequotacheck' on the kernel command line.");
                arg_force = true;
        }
#endif

        return 0;
}

static void test_files(void) {

#ifdef HAVE_SYSV_COMPAT
        if (access("/forcequotacheck", F_OK) >= 0) {
                log_error("Please pass 'quotacheck.mode=force' on the kernel command line rather than creating /forcequotacheck on the root file system.");
                arg_force = true;
        }
#endif
}

int main(int argc, char *argv[]) {

        static const char * const cmdline[] = {
                QUOTACHECK,
                "-anug",
                NULL
        };

        pid_t pid;
        int r;

        if (argc > 1) {
                log_error("This program takes no arguments.");
                return EXIT_FAILURE;
        }

        log_set_target(LOG_TARGET_AUTO);
        log_parse_environment();
        log_open();

        umask(0022);

        r = parse_proc_cmdline(parse_proc_cmdline_item);
        if (r < 0)
                log_warning_errno(r, "Failed to parse kernel command line, ignoring: %m");

        test_files();

        if (!arg_force) {
                if (arg_skip)
                        return EXIT_SUCCESS;

                if (access("/run/systemd/quotacheck", F_OK) < 0)
                        return EXIT_SUCCESS;
        }

        pid = fork();
        if (pid < 0) {
                log_error_errno(errno, "fork(): %m");
                return EXIT_FAILURE;
        } else if (pid == 0) {
                /* Child */
                execv(cmdline[0], (char**) cmdline);
                _exit(1); /* Operational error */
        }

<<<<<<< HEAD
        return wait_for_terminate_and_warn("quotacheck", pid, true) < 0 ? EXIT_FAILURE : EXIT_SUCCESS;
=======
        r = wait_for_terminate_and_warn("quotacheck", pid, true);

        return r < 0 ? EXIT_FAILURE : EXIT_SUCCESS;
>>>>>>> ec266923
}<|MERGE_RESOLUTION|>--- conflicted
+++ resolved
@@ -111,11 +111,7 @@
                 _exit(1); /* Operational error */
         }
 
-<<<<<<< HEAD
-        return wait_for_terminate_and_warn("quotacheck", pid, true) < 0 ? EXIT_FAILURE : EXIT_SUCCESS;
-=======
         r = wait_for_terminate_and_warn("quotacheck", pid, true);
 
         return r < 0 ? EXIT_FAILURE : EXIT_SUCCESS;
->>>>>>> ec266923
 }