--- conflicted
+++ resolved
@@ -17,10 +17,6 @@
 BusName=org.freedesktop.machine1
 CapabilityBoundingSet=CAP_KILL CAP_SYS_PTRACE CAP_SYS_ADMIN CAP_SETGID CAP_SYS_CHROOT CAP_DAC_READ_SEARCH CAP_DAC_OVERRIDE CAP_CHOWN CAP_FOWNER CAP_FSETID CAP_MKNOD
 WatchdogSec=3min
-<<<<<<< HEAD
-MemoryDenyWriteExecute=yes
-=======
->>>>>>> d9d678d0
 
 # Note that machined cannot be placed in a mount namespace, since it
 # needs access to the host's mount namespace in order to implement the
