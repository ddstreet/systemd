--- conflicted
+++ resolved
@@ -18,11 +18,7 @@
 Environment=HOME=/root
 WorkingDirectory=/root
 ExecStartPre=-/bin/plymouth quit
-<<<<<<< HEAD
-ExecStartPre=-/bin/echo -e 'Welcome to emergency mode! After logging in, type "journalctl -xb" to view\\nsystem logs, "systemctl reboot" to reboot, "systemctl default" to try again\\nto boot into default mode.'
-=======
 ExecStartPre=-/bin/echo -e 'Welcome to emergency mode! After logging in, type "journalctl -xb" to view\\nsystem logs, "systemctl reboot" to reboot, "systemctl default" or ^D to\\ntry again to boot into default mode.'
->>>>>>> f76907f1
 ExecStart=-/bin/sh -c "/sbin/sulogin; @SYSTEMCTL@ --fail --no-block default"
 Type=idle
 StandardInput=tty-force
