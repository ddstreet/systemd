#  This file is part of systemd.
#
#  systemd is free software; you can redistribute it and/or modify it
#  under the terms of the GNU Lesser General Public License as published by
#  the Free Software Foundation; either version 2.1 of the License, or
#  (at your option) any later version.

[Unit]
Description=User Manager for UID %i
After=systemd-user-sessions.service

[Service]
User=%i
PAMName=systemd-user
Type=notify
ExecStart=-@rootlibexecdir@/systemd --user
<<<<<<< HEAD
# Apply same work around as apache's httpd until issues with user session
# killing is fixed (currently problem is that the kill issued by systemd --user
# is itself killed by systemd (PID1) before it can work which can lead to slow
# shutdowns
# http://thread.gmane.org/gmane.comp.sysutils.systemd.devel/16363
ExecStop=/bin/kill -TERM ${MAINPID}
KillSignal=SIGCONT
Environment=DBUS_SESSION_BUS_ADDRESS=unix:path=/run/user/%I/dbus/user_bus_socket
Slice=user-%i.slice
=======
Slice=user-%i.slice
KillMode=mixed
>>>>>>> a8f3477d
<|MERGE_RESOLUTION|>--- conflicted
+++ resolved
@@ -14,17 +14,5 @@
 PAMName=systemd-user
 Type=notify
 ExecStart=-@rootlibexecdir@/systemd --user
-<<<<<<< HEAD
-# Apply same work around as apache's httpd until issues with user session
-# killing is fixed (currently problem is that the kill issued by systemd --user
-# is itself killed by systemd (PID1) before it can work which can lead to slow
-# shutdowns
-# http://thread.gmane.org/gmane.comp.sysutils.systemd.devel/16363
-ExecStop=/bin/kill -TERM ${MAINPID}
-KillSignal=SIGCONT
-Environment=DBUS_SESSION_BUS_ADDRESS=unix:path=/run/user/%I/dbus/user_bus_socket
 Slice=user-%i.slice
-=======
-Slice=user-%i.slice
-KillMode=mixed
->>>>>>> a8f3477d
+KillMode=mixed