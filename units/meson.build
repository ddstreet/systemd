--- conflicted
+++ resolved
@@ -96,14 +96,10 @@
          'sysinit.target.wants/'],
         ['systemd-coredump.socket',             'ENABLE_COREDUMP',
          'sockets.target.wants/'],
-<<<<<<< HEAD
-        ['systemd-exit.service',                 ''],
-=======
         ['systemd-exit.service',                ''],
         ['systemd-firstboot.service',           'ENABLE_FIRSTBOOT',
          'sysinit.target.wants/'],
         ['systemd-halt.service',                ''],
->>>>>>> f8f1c11d
         ['systemd-fsckd.socket',                ''],
         ['systemd-initctl.socket',              '',
          'sockets.target.wants/'],
@@ -175,10 +171,6 @@
         ['systemd-fsck-root.service',            ''],
         ['systemd-fsck@.service',                ''],
         ['systemd-fsckd.service',                ''],
-<<<<<<< HEAD
-        ['systemd-halt.service',                 ''],
-=======
->>>>>>> f8f1c11d
         ['systemd-hibernate-resume@.service',    'ENABLE_HIBERNATE'],
         ['systemd-hibernate.service',            'ENABLE_HIBERNATE'],
         ['systemd-hybrid-sleep.service',         'ENABLE_HIBERNATE'],
