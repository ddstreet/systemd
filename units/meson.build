--- conflicted
+++ resolved
@@ -105,11 +105,7 @@
          'sysinit.target.wants/'],
         ['systemd-fsckd.socket',                ''],
         ['systemd-halt.service',                ''],
-<<<<<<< HEAD
-        ['systemd-fsckd.socket',                ''],
-=======
         ['systemd-homed-activate.service',      'ENABLE_HOMED'],
->>>>>>> 9814c969
         ['systemd-initctl.socket',              'HAVE_SYSV_COMPAT',
          'sockets.target.wants/'],
         ['systemd-journal-catalog-update.service', '',
