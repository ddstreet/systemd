#  This file is part of systemd.
#
#  systemd is free software; you can redistribute it and/or modify it
#  under the terms of the GNU Lesser General Public License as published by
#  the Free Software Foundation; either version 2.1 of the License, or
#  (at your option) any later version.

# See sysctl.d(5) for the description of the files in this directory,
# and systemd-coredump(8) and core(5) for the explanation of the
# setting below.

<<<<<<< HEAD
kernel.core_pattern=|@rootlibexecdir@/systemd-coredump %P %u %g %s %t 9223372036854775808 %h %e
=======
kernel.core_pattern=|@rootlibexecdir@/systemd-coredump %P %u %g %s %t 9223372036854775808 %h
>>>>>>> aa8c231a
<|MERGE_RESOLUTION|>--- conflicted
+++ resolved
@@ -9,8 +9,4 @@
 # and systemd-coredump(8) and core(5) for the explanation of the
 # setting below.
 
-<<<<<<< HEAD
-kernel.core_pattern=|@rootlibexecdir@/systemd-coredump %P %u %g %s %t 9223372036854775808 %h %e
-=======
-kernel.core_pattern=|@rootlibexecdir@/systemd-coredump %P %u %g %s %t 9223372036854775808 %h
->>>>>>> aa8c231a
+kernel.core_pattern=|@rootlibexecdir@/systemd-coredump %P %u %g %s %t 9223372036854775808 %h