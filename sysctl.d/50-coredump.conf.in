#  This file is part of systemd.
#
#  systemd is free software; you can redistribute it and/or modify it
#  under the terms of the GNU Lesser General Public License as published by
#  the Free Software Foundation; either version 2.1 of the License, or
#  (at your option) any later version.

# See sysctl.d(5) for the description of the files in this directory.

# Pipe the core file to systemd-coredump. The systemd-coredump process spawned
# by the kernel will start a second copy of itself as the
# systemd-coredump@.service, which will do the actual processing and storing of
# the core dump.
#
# See systemd-coredump(8) and core(5).
kernel.core_pattern=|@rootlibexecdir@/systemd-coredump %P %u %g %s %t 9223372036854775808 %h
<<<<<<< HEAD
=======

# Allow that 16 coredumps are dispatched in parallel by the kernel. We want to
# be able to collect process metadata from /proc/%P/ while processing
# coredumps, and thus need to make sure the crashed processes are not reaped
# until we finished collecting what we need. The kernel default for this sysctl
# is "0" which means the kernel doesn't wait for userspace processes to finish
# processing before reaping the crashed processes — by setting this higher the
# kernel will delay reaping until we are done, but only for the specified
# number of crashes in parallel. The value of 16 is chosen to match
# systemd-coredump.socket's MaxConnections= value.
kernel.core_pipe_limit=16
>>>>>>> 9814c969

# Also dump processes executing a set-user-ID/set-group-ID program that is
# owned by a user/group other than the real user/group ID of the process, or
# a program that has file capabilities. ("2" is called "suidsafe" in core(5)).
#
# systemd-coredump will store the core file owned by the effective uid and gid
# of the running process (and not the filesystem-user-ID which the kernel uses
# when saving a core dump).
#
# See proc(5), setuid(2), capabilities(7).
fs.suid_dumpable=2<|MERGE_RESOLUTION|>--- conflicted
+++ resolved
@@ -14,8 +14,6 @@
 #
 # See systemd-coredump(8) and core(5).
 kernel.core_pattern=|@rootlibexecdir@/systemd-coredump %P %u %g %s %t 9223372036854775808 %h
-<<<<<<< HEAD
-=======
 
 # Allow that 16 coredumps are dispatched in parallel by the kernel. We want to
 # be able to collect process metadata from /proc/%P/ while processing
@@ -27,7 +25,6 @@
 # number of crashes in parallel. The value of 16 is chosen to match
 # systemd-coredump.socket's MaxConnections= value.
 kernel.core_pipe_limit=16
->>>>>>> 9814c969
 
 # Also dump processes executing a set-user-ID/set-group-ID program that is
 # owned by a user/group other than the real user/group ID of the process, or
