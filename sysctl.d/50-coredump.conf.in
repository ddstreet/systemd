--- conflicted
+++ resolved
@@ -7,9 +7,6 @@
 
 # See sysctl.d(5) for the description of the files in this directory.
 
-<<<<<<< HEAD
-kernel.core_pattern=|@rootlibexecdir@/systemd-coredump %P %u %g %s %t 9223372036854775808 %h
-=======
 # Pipe the core file to systemd-coredump. The systemd-coredump process spawned
 # by the kernel will start a second copy of itself as the
 # systemd-coredump@.service, which will do the actual processing and storing of
@@ -27,5 +24,4 @@
 # when saving a core dump).
 #
 # See proc(5), setuid(2), capabilities(7).
-fs.suid_dumpable=2
->>>>>>> ea18ea56
+fs.suid_dumpable=2