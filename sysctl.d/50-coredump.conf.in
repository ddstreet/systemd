--- conflicted
+++ resolved
@@ -13,11 +13,7 @@
 # the core dump.
 #
 # See systemd-coredump(8) and core(5).
-<<<<<<< HEAD
-kernel.core_pattern=|@rootlibexecdir@/systemd-coredump %P %u %g %s %t 9223372036854775808 %h
-=======
 kernel.core_pattern=|{{ROOTLIBEXECDIR}}/systemd-coredump %P %u %g %s %t 9223372036854775808 %h
->>>>>>> 63342758
 
 # Allow 16 coredumps to be dispatched in parallel by the kernel.
 # We collect metadata from /proc/%P/, and thus need to make sure the crashed
